--- conflicted
+++ resolved
@@ -63,46 +63,28 @@
 
 //TODO This works well for 32-bit snapshots, but it is way too slow for 64-bit.
 
-    vmi->os.windows_instance.kddebugger_data64 = 0;
+    dbprint("--trying VMI_PM_LEGACY\n");
+    vmi->page_mode = VMI_PM_LEGACY;
+    if (VMI_SUCCESS == vmi_read_addr_ksym(vmi, "KernBase", &proc)){
+        goto found_pm;
+    }
+    v2p_cache_flush(vmi);
+
+    dbprint("--trying VMI_PM_PAE\n");
+    vmi->page_mode = VMI_PM_PAE;
+    if (VMI_SUCCESS == vmi_read_addr_ksym(vmi, "KernBase", &proc)){
+        goto found_pm;
+    }
+    v2p_cache_flush(vmi);
+
     dbprint("--trying VMI_PM_IA32E\n");
     vmi->page_mode = VMI_PM_IA32E;
     if (VMI_SUCCESS == vmi_read_addr_ksym(vmi, "KernBase", &proc)){
         goto found_pm;
     }
-
-    vmi->os.windows_instance.kddebugger_data64 = 0;
-    dbprint("--trying VMI_PM_LEGACY\n");
-    vmi->page_mode = VMI_PM_LEGACY;
-    if (VMI_SUCCESS == vmi_read_addr_ksym(vmi, "KernBase", &proc)){
-        goto found_pm;
-    }
-<<<<<<< HEAD
-    v2p_cache_flush(vmi);
-=======
-
-    vmi->os.windows_instance.kddebugger_data64 = 0;
->>>>>>> 239b3af1
-    dbprint("--trying VMI_PM_PAE\n");
-    vmi->page_mode = VMI_PM_PAE;
-    if (VMI_SUCCESS == vmi_read_addr_ksym(vmi, "KernBase", &proc)){
-        goto found_pm;
-    }
-<<<<<<< HEAD
-    v2p_cache_flush(vmi);
-    dbprint("--trying VMI_PM_IA32E\n");
-    vmi->page_mode = VMI_PM_IA32E;
-    if (VMI_SUCCESS == vmi_read_addr_ksym(vmi, "KernBase", &proc)){
-        goto found_pm;
-    }
     else{
         goto error_exit;
     }
-=======
-
-
-    // every attempt failed
-    goto error_exit;
->>>>>>> 239b3af1
 
 found_pm:
     return VMI_SUCCESS;
