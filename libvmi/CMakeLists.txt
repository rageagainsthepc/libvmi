--- conflicted
+++ resolved
@@ -20,8 +20,12 @@
     target_include_directories(kvm_driver PRIVATE ${GLIB_INCLUDE_DIRS})
     # CMAKE_DL_LIBS -> dlopen* lib
     target_link_libraries(kvm_driver ${CMAKE_DL_LIBS} ${JSON-C_LIBRARIES})
+
+    if (ENABLE_SHM_SNAPSHOT)
+        # shm_open/shm_unlink are provided by -lrt
+        target_link_libraries(kvm_driver rt)
+    endif (ENABLE_SHM_SNAPSHOT)
 endif (ENABLE_KVM)
-
 
 if (ENABLE_XEN)
     set(xen_driver_src
@@ -82,7 +86,6 @@
     target_include_directories(freebsd PRIVATE ${GLIB_INCLUDE_DIRS})
 endif (ENABLE_FREEBSD)
 
-<<<<<<< HEAD
 if (ENABLE_ADDRESS_CACHE)
     add_library(cache SHARED cache.c)
     target_include_directories(cache PRIVATE ${GLIB_INCLUDE_DIRS})
@@ -92,12 +95,12 @@
     add_library(shm SHARED shm.c)
     target_include_directories(shm PRIVATE ${GLIB_INCLUDE_DIRS})
 endif (ENABLE_SHM_SNAPSHOT)
-=======
+
 if (REKALL_PROFILES)
     add_library(rekall SHARED rekall.c)
     target_include_directories(rekall PRIVATE ${GLIB_INCLUDE_DIRS})
 endif (REKALL_PROFILES)
->>>>>>> 661d6020
+
 
 set(libvmi_src
     accessors.c
@@ -153,7 +156,6 @@
     target_link_libraries(vmi xen_driver)
 endif (ENABLE_XEN)
 
-<<<<<<< HEAD
 if (ENABLE_ADDRESS_CACHE)
     target_link_libraries(vmi cache)
 endif (ENABLE_ADDRESS_CACHE)
@@ -161,8 +163,7 @@
 if (ENABLE_SHM_SNAPSHOT)
     target_link_libraries(vmi shm)
 endif (ENABLE_SHM_SNAPSHOT)
-=======
+
 if (REKALL_PROFILES)
     target_link_libraries(vmi rekall)
-endif (REKALL_PROFILES)
->>>>>>> 661d6020
+endif (REKALL_PROFILES)