--- conflicted
+++ resolved
@@ -44,28 +44,33 @@
 #include <glib/gstdio.h>
 #include <libvirt/libvirt.h>
 #include <libvirt/virterror.h>
-<<<<<<< HEAD
-=======
+
+#ifdef KVM_LEGACY_DRIVER
 #include <libvirt/libvirt-qemu.h>
 #include <json-c/json.h>
->>>>>>> df82b484
+#endif
 
 #include "private.h"
-#include "msr-index.h"
 #include "driver/driver_wrapper.h"
 #include "driver/memory_cache.h"
 #include "driver/kvm/kvm.h"
-#include "driver/kvm/kvm_events.h"
 #include "driver/kvm/kvm_private.h"
-#include "driver/kvm/include/kvmi/libkvmi.h"
-
-<<<<<<< HEAD
-=======
-#define QMP_CMD_LENGTH 256
-
-#ifdef HAVE_LIBVMI_REQUEST
-# include <qemu/libvmi_request.h>
-#else
+
+#ifndef KVM_LEGACY_DRIVER
+  // msr-index is required for get_kvmi_registers
+# include "msr-index.h"
+  // kvmi handles events
+# include "driver/kvm/kvm_events.h"
+  // include libkvmi as well for kvmi driver
+# include "driver/kvm/include/kvmi/libkvmi.h"
+#endif
+
+#ifdef KVM_LEGACY_DRIVER
+# define QMP_CMD_LENGTH 256
+
+# ifdef HAVE_LIBVMI_REQUEST
+#  include <qemu/libvmi_request.h>
+# else
 
 // request struct matches a definition in qemu source code
 struct request {
@@ -74,7 +79,8 @@
     uint64_t length;    // number of bytes to read OR write
 };
 
-#endif
+# endif // !HAVE_LIBVMI_REQUEST
+#endif // !KVM_LEGACY_DRIVER
 
 enum segment_type {
     SEGMENT_SELECTOR,
@@ -86,6 +92,7 @@
 //----------------------------------------------------------------------------
 // Helper functions
 
+#ifdef KVM_LEGACY_DRIVER
 //
 // QMP Command Interactions
 static char *
@@ -338,7 +345,67 @@
  * note:
  * "kvm_patch" here means the feature in pmemaccess patch (kvm-physmem-access_x.x.x.patch);
  */
->>>>>>> df82b484
+static status_t
+test_using_kvm_patch(
+    kvm_instance_t *kvm)
+{
+    if (kvm->socket_fd) {
+        return VMI_SUCCESS;
+    } else {
+        return VMI_FAILURE;
+    }
+}
+
+//
+// Domain socket interactions (for memory access from KVM-QEMU)
+static status_t
+init_domain_socket(
+    kvm_instance_t *kvm)
+{
+    struct sockaddr_un address;
+    int socket_fd;
+    size_t address_length;
+
+    socket_fd = socket(PF_UNIX, SOCK_STREAM, 0);
+    if (socket_fd < 0) {
+        dbprint(VMI_DEBUG_KVM, "--socket() failed\n");
+        return VMI_FAILURE;
+    }
+
+    address.sun_family = AF_UNIX;
+    address_length =
+        sizeof(address.sun_family) + sprintf(address.sun_path, "%s",
+                kvm->ds_path);
+
+    if (connect(socket_fd, (struct sockaddr *) &address, address_length)
+            != 0) {
+        dbprint(VMI_DEBUG_KVM, "--connect() failed to %s, %s\n", kvm->ds_path, strerror(errno));
+        close(socket_fd);
+        return VMI_FAILURE;
+    }
+
+    kvm->socket_fd = socket_fd;
+    return VMI_SUCCESS;
+}
+
+static void
+destroy_domain_socket(
+    kvm_instance_t *kvm)
+{
+    if (VMI_SUCCESS == test_using_kvm_patch(kvm)) {
+        struct request req;
+
+        req.type = 0;   // quit
+        req.address = 0;
+        req.length = 0;
+        if (write(kvm->socket_fd, &req, sizeof(struct request)) < 0)
+            dbprint(VMI_DEBUG_KVM, "--failed to write to socket (%s)\n", strerror(errno));
+        close(kvm->socket_fd);
+    }
+}
+#endif // !KVM_LEGACY_DRIVER
+
+#ifndef KVM_LEGACY_DRIVER
 static status_t
 reply_continue(void *dom, struct kvmi_dom_event *ev)
 {
@@ -356,13 +423,9 @@
 
     return VMI_SUCCESS;
 }
+#endif // KVM_LEGACY_DRIVER
 
 void *
-<<<<<<< HEAD
-kvm_get_memory_kvmi(vmi_instance_t vmi, addr_t paddr, uint32_t length) {
-    kvm_instance_t *kvm = kvm_get_instance(vmi);
-    void *buffer;
-=======
 kvm_get_memory_patch(
     vmi_instance_t vmi,
     addr_t paddr,
@@ -372,8 +435,41 @@
     if ( !buf )
         return NULL;
 
+#ifdef KVM_LEGACY_DRIVER
     struct request req;
->>>>>>> df82b484
+
+    req.type = 1;   // read request
+    req.address = (uint64_t) paddr;
+    req.length = (uint64_t) length;
+
+    int nbytes =
+        write(kvm_get_instance(vmi)->socket_fd, &req,
+              sizeof(struct request));
+    if (nbytes != sizeof(struct request)) {
+        goto error_exit;
+    } else {
+        // get the data from kvm
+        nbytes = read(kvm_get_instance(vmi)->socket_fd, buf, length + 1);
+        if ( nbytes <= 0 )
+            goto error_exit;
+
+        if ( (uint32_t)nbytes != (length + 1) )
+            goto error_exit;
+
+        // check that kvm thinks everything is ok by looking at the last byte
+        // of the buffer, 0 is failure and 1 is success
+        if (buf[length]) {
+            // success, return pointer to buf
+            return buf;
+        }
+    }
+
+    // default failure
+error_exit:
+    if (buf)
+        free(buf);
+    return NULL;
+#else
 
     if (!kvm->kvmi_dom)
         return NULL;
@@ -385,10 +481,31 @@
     }
 
     return buffer;
-}
-
-<<<<<<< HEAD
-=======
+#endif // !KVM_LEGACY_DRIVER
+}
+
+
+#ifndef KVM_LEGACY_DRIVER
+void *
+kvm_get_memory_kvmi(vmi_instance_t vmi, addr_t paddr, uint32_t length)
+{
+    kvm_instance_t *kvm = kvm_get_instance(vmi);
+    void *buffer;
+
+    if (!kvm->kvmi_dom)
+        return NULL;
+
+    buffer = g_malloc0(length);
+    if (kvmi_read_physical(kvm->kvmi_dom, paddr, buffer, length) < 0) {
+        g_free(buffer);
+        return NULL;
+    }
+
+    return buffer;
+}
+#endif // !KVM_LEGACY_DRIVER
+
+#ifdef KVM_LEGACY_DRIVER
 void *
 kvm_get_memory_native(
     vmi_instance_t vmi,
@@ -441,7 +558,7 @@
     g_free(paddrstr);
     return NULL;
 }
->>>>>>> df82b484
+#endif // !KVM_LEGACY_DRIVER
 
 void
 kvm_release_memory(
@@ -461,6 +578,40 @@
 {
     kvm_instance_t *kvm = kvm_get_instance(vmi);
 
+#ifdef KVM_LEGACY_DRIVER
+    struct request req;
+
+    req.type = 2;   // write request
+    req.address = (uint64_t) paddr;
+    req.length = (uint64_t) length;
+
+    int nbytes =
+        write(kvm->socket_fd, &req,
+              sizeof(struct request));
+    if (nbytes != sizeof(struct request)) {
+        goto error_exit;
+    } else {
+        uint8_t status = 0;
+
+        if ( length != write(kvm->socket_fd, buf, length) )
+            goto error_exit;
+
+        if ( 1 != read(kvm->socket_fd, &status, 1) )
+            goto error_exit;
+
+        if (0 == status) {
+            goto error_exit;
+        }
+    }
+
+    /* Remove page from cache as cached contents are now stale */
+    memory_cache_remove(vmi, paddr);
+
+    return VMI_SUCCESS;
+error_exit:
+    return VMI_FAILURE;
+#else
+
     if (!kvm->kvmi_dom)
         return VMI_FAILURE;
 
@@ -468,6 +619,7 @@
         return VMI_FAILURE;
 
     return VMI_SUCCESS;
+#endif // !KVM_LEGACY_DRIVER
 }
 
 /**
@@ -480,11 +632,49 @@
 kvm_setup_live_mode(
     vmi_instance_t vmi)
 {
+#ifdef KVM_LEGACY_DRIVER
+    kvm_instance_t *kvm = kvm_get_instance(vmi);
+
+    if (VMI_SUCCESS == test_using_kvm_patch(kvm)) {
+        dbprint(VMI_DEBUG_KVM, "--kvm: resume custom patch for fast memory access\n");
+
+        pid_cache_flush(vmi);
+        sym_cache_flush(vmi);
+        rva_cache_flush(vmi);
+        v2p_cache_flush(vmi, ~0ull);
+        memory_cache_destroy(vmi);
+        memory_cache_init(vmi, kvm_get_memory_patch, kvm_release_memory,
+                          1);
+        return VMI_SUCCESS;
+    }
+
+    char *status = exec_memory_access(kvm_get_instance(vmi));
+    if (VMI_SUCCESS == exec_memory_access_success(status)) {
+        dbprint(VMI_DEBUG_KVM, "--kvm: using custom patch for fast memory access\n");
+        memory_cache_destroy(vmi);
+        memory_cache_init(vmi, kvm_get_memory_patch, kvm_release_memory,
+                          1);
+        if (status)
+            free(status);
+        return init_domain_socket(kvm_get_instance(vmi));
+    } else {
+        dbprint
+        (VMI_DEBUG_KVM, "--kvm: didn't find patch, falling back to slower native access\n");
+        memory_cache_destroy(vmi);
+        memory_cache_init(vmi, kvm_get_memory_native,
+                          kvm_release_memory, 1);
+        if (status)
+            free(status);
+        return VMI_SUCCESS;
+    }
+#else
     memory_cache_destroy(vmi);
     memory_cache_init(vmi, kvm_get_memory_kvmi, kvm_release_memory, 1);
     return VMI_SUCCESS;
-}
-
+#endif // !KVM_LEGACY_DRIVER
+}
+
+#ifndef KVM_LEGACY_DRIVER
 //----------------------------------------------------------------------------
 // KVMI-Specific Interface Functions (no direction mapping to driver_*)
 
@@ -664,6 +854,7 @@
 
     return true;
 }
+#endif // KVM_LEGACY_DRIVER
 
 //----------------------------------------------------------------------------
 // General Interface Functions (1-1 mapping to driver_* function)
@@ -700,6 +891,97 @@
     uint32_t init_flags,
     vmi_init_data_t* init_data)
 {
+    (void)init_flags; // unused
+#ifdef KVM_LEGACY_DRIVER
+    (void)init_data; // unused
+
+    kvm_instance_t *kvm = kvm_get_instance(vmi);
+    virDomainInfo info;
+    virDomainPtr dom = kvm->libvirt.virDomainLookupByID(kvm->conn, kvm->id);
+    if (NULL == dom) {
+        dbprint(VMI_DEBUG_KVM, "--failed to find kvm domain\n");
+        return VMI_FAILURE;
+    }
+
+    // get the libvirt version
+    unsigned long libVer = 0;
+
+    if (kvm->libvirt.virConnectGetLibVersion(kvm->conn, &libVer) != 0) {
+        dbprint(VMI_DEBUG_KVM, "--failed to get libvirt version\n");
+        return VMI_FAILURE;
+    }
+    dbprint(VMI_DEBUG_KVM, "--libvirt version %lu\n", libVer);
+
+    kvm->dom = dom;
+    kvm->socket_fd = 0;
+    vmi->vm_type = NORMAL;
+
+    //get the VCPU count from virDomainInfo structure
+    if (-1 == kvm->libvirt.virDomainGetInfo(kvm->dom, &info)) {
+        dbprint(VMI_DEBUG_KVM, "--failed to get vm info\n");
+        return VMI_FAILURE;
+    }
+    vmi->num_vcpus = info.nrVirtCpu;
+
+# ifndef HAVE_LIBVMI_REQUEST
+    struct json_object *qemu_version_obj = exec_info_version(kvm);
+    dbprint(VMI_DEBUG_KVM, "--Checking QEMU version string...\n");
+    // qemu_version JSON string :
+    // {
+    //   "return": {
+    //     "qemu": {
+    //       "micro": 0,
+    //       "minor": 8,
+    //       "major": 2
+    //     },
+    //     "package": ""
+    //   },
+    //   "id": "libvirt-42"
+    // }
+
+    struct json_object *return_obj= NULL;
+    struct json_object *qemu_obj = NULL;
+    struct json_object *major_obj = NULL;
+    struct json_object *minor_obj = NULL;
+
+    // get "return" object
+    if (FALSE == json_object_object_get_ex(qemu_version_obj, "return", &return_obj))
+        goto out_error;
+
+    // get "qemu" object
+    if (FALSE == json_object_object_get_ex(return_obj, "qemu", &qemu_obj))
+        goto out_error;
+
+    // get "major" object
+    if (FALSE == json_object_object_get_ex(qemu_obj, "major", &major_obj))
+        goto out_error;
+
+    // get major int number
+    int major = json_object_get_int(major_obj);
+
+    // get "minor" object
+    if (FALSE == json_object_object_get_ex(qemu_obj, "minor", &minor_obj))
+        goto out_error;
+
+    // get major int number
+    int minor = json_object_get_int(minor_obj);
+    // QEMU should be < 2.8.0
+    if (major >= 2 && minor >= 8) {
+        dbprint(VMI_DEBUG_KVM, "--Fail: incompatibility between libvmi and QEMU request definition detected\n");
+        goto out_error;
+    }
+    goto success;
+out_error:
+    free(qemu_version_obj);
+    free(return_obj);
+    free(qemu_obj);
+    free(major_obj);
+    free(minor_obj);
+    return VMI_FAILURE;
+success:
+    dbprint(VMI_DEBUG_KVM, "--SUCCESS\n");
+# endif // !HAVE_LIBVMI_REQUEST
+#else
     vmi_init_data_entry_t init_entry;
     char *socket_path = NULL;
 
@@ -759,6 +1041,7 @@
         if (VMI_FAILURE == kvm_events_init(vmi, init_flags, init_data))
             return VMI_FAILURE;
     }
+#endif // !KVM_LEGACY_DRIVER
 
     return kvm_setup_live_mode(vmi);
 }
@@ -768,7 +1051,9 @@
     vmi_instance_t vmi)
 {
     kvm_instance_t *kvm = kvm_get_instance(vmi);
-
+#ifdef KVM_LEGACY_DRIVER
+    destroy_domain_socket(kvm);
+#else
     // events ?
     if (vmi->init_flags & VMI_INIT_EVENTS) {
         kvm_events_destroy(vmi);
@@ -778,6 +1063,7 @@
     kvm->kvmi = NULL;
     kvmi_domain_close(kvm->kvmi_dom, true);
     kvm->kvmi_dom = NULL;
+#endif
 
     if (kvm->dom) {
         kvm->libvirt.virDomainFree(kvm->dom);
@@ -789,6 +1075,7 @@
 
     dlclose(kvm->libvirt.handle);
     g_free(kvm);
+
 }
 
 uint64_t
@@ -921,7 +1208,26 @@
         return VMI_FAILURE;
 #endif
     kvm_instance_t *kvm = kvm_get_instance(vmi);
-
+#ifdef KVM_LEGACY_DRIVER
+    virDomainInfo info;
+
+    if (-1 == kvm->libvirt.virDomainGetInfo(kvm->dom, &info)) {
+        dbprint(VMI_DEBUG_KVM, "--failed to get vm info\n");
+        goto error_exit;
+    }
+    *allocated_ram_size = info.maxMem * 1024; // convert KBytes to bytes
+    char *bufstr = exec_info_mtree(kvm_get_instance(vmi));
+    addr_t parsed_max = parse_mtree(bufstr);
+
+    if (parsed_max != 0)
+        *maximum_physical_address = (addr_t) parsed_max;
+    else
+        *maximum_physical_address = *allocated_ram_size;
+
+    return VMI_SUCCESS;
+error_exit:
+    return VMI_FAILURE;
+#else
     unsigned long long max_gfn;
     if (kvmi_get_maximum_gfn(kvm->kvmi_dom, &max_gfn)) {
         errprint("--failed to get maximum gfn\n");
@@ -930,9 +1236,11 @@
 
     *allocated_ram_size = max_gfn * vmi->page_size;
     *maximum_physical_address = max_gfn << vmi->page_shift;
+#endif
     return VMI_SUCCESS;
 }
 
+#ifndef KVM_LEGACY_DRIVER
 status_t kvm_request_page_fault (
     vmi_instance_t vmi,
     unsigned long vcpu,
@@ -958,7 +1266,9 @@
     dbprint(VMI_DEBUG_KVM, "--Page fault injected at 0x%"PRIx64"\n", virtual_address);
     return VMI_SUCCESS;
 }
-
+#endif // KVM_LEGACY_DRIVER
+
+#ifndef KVM_LEGACY_DRIVER
 status_t
 kvm_get_vcpuregs(
     vmi_instance_t vmi,
@@ -1150,6 +1460,7 @@
     }
     return VMI_SUCCESS;
 }
+#endif // KVM_LEGACY_DRIVER
 
 status_t
 kvm_get_vcpureg(
@@ -1158,8 +1469,266 @@
     reg_t reg,
     unsigned long UNUSED(vcpu))
 {
+#ifdef KVM_LEGACY_DRIVER
+    // TODO: vCPU specific registers
+    char *regs = NULL;
+
+    if (NULL == regs)
+        regs = exec_info_registers(kvm_get_instance(vmi));
+
+    status_t ret = VMI_SUCCESS;
+
+    switch (reg) {
+        case CR0:
+            *value = parse_reg_value("CR0", regs);
+            break;
+        case CR2:
+            *value = parse_reg_value("CR2", regs);
+            break;
+        case CR3:
+            *value = parse_reg_value("CR3", regs);
+            break;
+        case CR4:
+            *value = parse_reg_value("CR4", regs);
+            break;
+        case DR0:
+            *value = parse_reg_value("DR0", regs);
+            break;
+        case DR1:
+            *value = parse_reg_value("DR1", regs);
+            break;
+        case DR2:
+            *value = parse_reg_value("DR2", regs);
+            break;
+        case DR3:
+            *value = parse_reg_value("DR3", regs);
+            break;
+        case DR6:
+            *value = parse_reg_value("DR6", regs);
+            break;
+        case DR7:
+            *value = parse_reg_value("DR7", regs);
+            break;
+        case CS_SEL:
+            *value = parse_seg_reg_value("CS", regs, SEGMENT_SELECTOR);
+            break;
+        case DS_SEL:
+            *value = parse_seg_reg_value("DS", regs, SEGMENT_SELECTOR);
+            break;
+        case ES_SEL:
+            *value = parse_seg_reg_value("ES", regs, SEGMENT_SELECTOR);
+            break;
+        case FS_SEL:
+            *value = parse_seg_reg_value("FS", regs, SEGMENT_SELECTOR);
+            break;
+        case GS_SEL:
+            *value = parse_seg_reg_value("GS", regs, SEGMENT_SELECTOR);
+            break;
+        case SS_SEL:
+            *value = parse_seg_reg_value("SS", regs, SEGMENT_SELECTOR);
+            break;
+        case TR_SEL:
+            *value = parse_seg_reg_value("TR", regs, SEGMENT_SELECTOR);
+            break;
+        case LDTR_SEL:
+            *value = parse_seg_reg_value("LDT", regs, SEGMENT_SELECTOR);
+            break;
+        case CS_LIMIT:
+            *value = parse_seg_reg_value("CS", regs, SEGMENT_LIMIT);
+            break;
+        case DS_LIMIT:
+            *value = parse_seg_reg_value("DS", regs, SEGMENT_LIMIT);
+            break;
+        case ES_LIMIT:
+            *value = parse_seg_reg_value("ES", regs, SEGMENT_LIMIT);
+            break;
+        case FS_LIMIT:
+            *value = parse_seg_reg_value("FS", regs, SEGMENT_LIMIT);
+            break;
+        case GS_LIMIT:
+            *value = parse_seg_reg_value("GS", regs, SEGMENT_LIMIT);
+            break;
+        case SS_LIMIT:
+            *value = parse_seg_reg_value("SS", regs, SEGMENT_LIMIT);
+            break;
+        case TR_LIMIT:
+            *value = parse_seg_reg_value("TR", regs, SEGMENT_LIMIT);
+            break;
+        case LDTR_LIMIT:
+            *value = parse_seg_reg_value("LDTR", regs, SEGMENT_LIMIT);
+            break;
+        case IDTR_LIMIT:
+            *value = parse_seg_reg_value("IDTR", regs, SEGMENT_LIMIT);
+            break;
+        case GDTR_LIMIT:
+            *value = parse_seg_reg_value("GDTR", regs, SEGMENT_LIMIT);
+            break;
+        case CS_BASE:
+            *value = parse_seg_reg_value("CS", regs, SEGMENT_BASE);
+            break;
+        case DS_BASE:
+            *value = parse_seg_reg_value("DS", regs, SEGMENT_BASE);
+            break;
+        case ES_BASE:
+            *value = parse_seg_reg_value("ES", regs, SEGMENT_BASE);
+            break;
+        case FS_BASE:
+            *value = parse_seg_reg_value("FS", regs, SEGMENT_BASE);
+            break;
+        case GS_BASE:
+            *value = parse_seg_reg_value("GS", regs, SEGMENT_BASE);
+            break;
+        case SS_BASE:
+            *value = parse_seg_reg_value("SS", regs, SEGMENT_BASE);
+            break;
+        case TR_BASE:
+            *value = parse_seg_reg_value("TR", regs, SEGMENT_BASE);
+            break;
+        case LDTR_BASE:
+            *value = parse_seg_reg_value("LDT", regs, SEGMENT_BASE);
+            break;
+        case IDTR_BASE:
+            *value = parse_seg_reg_value("IDT", regs, SEGMENT_BASE);
+            break;
+        case GDTR_BASE:
+            *value = parse_seg_reg_value("GDT", regs, SEGMENT_BASE);
+            break;
+        case CS_ARBYTES:
+            *value = parse_seg_reg_value("CS", regs, SEGMENT_ATTR);
+            break;
+        case DS_ARBYTES:
+            *value = parse_seg_reg_value("DS", regs, SEGMENT_ATTR);
+            break;
+        case ES_ARBYTES:
+            *value = parse_seg_reg_value("ES", regs, SEGMENT_ATTR);
+            break;
+        case FS_ARBYTES:
+            *value = parse_seg_reg_value("FS", regs, SEGMENT_ATTR);
+            break;
+        case GS_ARBYTES:
+            *value = parse_seg_reg_value("GS", regs, SEGMENT_ATTR);
+            break;
+        case SS_ARBYTES:
+            *value = parse_seg_reg_value("SS", regs, SEGMENT_ATTR);
+            break;
+        case TR_ARBYTES:
+            *value = parse_seg_reg_value("TR", regs, SEGMENT_ATTR);
+            break;
+        case LDTR_ARBYTES:
+            *value = parse_seg_reg_value("LDT", regs, SEGMENT_ATTR);
+            break;
+        case MSR_EFER:
+            *value = parse_reg_value("EFER", regs);
+            break;
+        default:
+            if ( VMI_PM_IA32E == vmi->page_mode) {
+                switch (reg) {
+                    case RAX:
+                        *value = parse_reg_value("RAX", regs);
+                        break;
+                    case RBX:
+                        *value = parse_reg_value("RBX", regs);
+                        break;
+                    case RCX:
+                        *value = parse_reg_value("RCX", regs);
+                        break;
+                    case RDX:
+                        *value = parse_reg_value("RDX", regs);
+                        break;
+                    case RBP:
+                        *value = parse_reg_value("RBP", regs);
+                        break;
+                    case RSI:
+                        *value = parse_reg_value("RSI", regs);
+                        break;
+                    case RDI:
+                        *value = parse_reg_value("RDI", regs);
+                        break;
+                    case RSP:
+                        *value = parse_reg_value("RSP", regs);
+                        break;
+                    case R8:
+                        *value = parse_reg_value("R8", regs);
+                        break;
+                    case R9:
+                        *value = parse_reg_value("R9", regs);
+                        break;
+                    case R10:
+                        *value = parse_reg_value("R10", regs);
+                        break;
+                    case R11:
+                        *value = parse_reg_value("R11", regs);
+                        break;
+                    case R12:
+                        *value = parse_reg_value("R12", regs);
+                        break;
+                    case R13:
+                        *value = parse_reg_value("R13", regs);
+                        break;
+                    case R14:
+                        *value = parse_reg_value("R14", regs);
+                        break;
+                    case R15:
+                        *value = parse_reg_value("R15", regs);
+                        break;
+                    case RIP:
+                        *value = parse_reg_value("RIP", regs);
+                        break;
+                    case RFLAGS:
+                        *value = parse_reg_value("RFL", regs);
+                        break;
+                    default:
+                        ret = VMI_FAILURE;
+                        break;
+                }
+            } else {
+                switch (reg) {
+                    case RAX:
+                        *value = parse_reg_value("EAX", regs);
+                        break;
+                    case RBX:
+                        *value = parse_reg_value("EBX", regs);
+                        break;
+                    case RCX:
+                        *value = parse_reg_value("ECX", regs);
+                        break;
+                    case RDX:
+                        *value = parse_reg_value("EDX", regs);
+                        break;
+                    case RBP:
+                        *value = parse_reg_value("EBP", regs);
+                        break;
+                    case RSI:
+                        *value = parse_reg_value("ESI", regs);
+                        break;
+                    case RDI:
+                        *value = parse_reg_value("EDI", regs);
+                        break;
+                    case RSP:
+                        *value = parse_reg_value("ESP", regs);
+                        break;
+                    case RIP:
+                        *value = parse_reg_value("EIP", regs);
+                        break;
+                    case RFLAGS:
+                        *value = parse_reg_value("EFL", regs);
+                        break;
+                    default:
+                        ret = VMI_FAILURE;
+                        break;
+                }
+            }
+
+            break;
+    }
+
+    if (regs)
+        free(regs);
+    return ret;
+#else
     if (get_kvmi_registers(kvm_get_instance(vmi), reg, value))
         return VMI_SUCCESS;
+#endif
 
     return VMI_FAILURE;
 }
@@ -1228,6 +1797,12 @@
     vmi_instance_t vmi)
 {
     kvm_instance_t *kvm = kvm_get_instance(vmi);
+#ifdef KVM_LEGACY_DRIVER
+    if (-1 == kvm->libvirt.virDomainSuspend(kvm->dom)) {
+        return VMI_FAILURE;
+    }
+    return VMI_SUCCESS;
+#else
     // already paused ?
     if (kvm->expected_pause_count)
         return VMI_SUCCESS;
@@ -1243,6 +1818,7 @@
     dbprint(VMI_DEBUG_KVM, "--We should receive %u pause events\n", kvm->expected_pause_count);
 
     return VMI_SUCCESS;
+#endif
 }
 
 status_t
@@ -1250,6 +1826,13 @@
     vmi_instance_t vmi)
 {
     kvm_instance_t *kvm = kvm_get_instance(vmi);
+#ifdef KVM_LEGACY_DRIVER
+    if (-1 == kvm->libvirt.virDomainResume(kvm->dom)) {
+        return VMI_FAILURE;
+    }
+    return VMI_SUCCESS;
+#else
+
     // already resumed ?
     if (!kvm->expected_pause_count)
         return VMI_SUCCESS;
@@ -1290,4 +1873,5 @@
     }
 
     return VMI_SUCCESS;
+#endif
 }